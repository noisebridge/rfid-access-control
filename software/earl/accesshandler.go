--- conflicted
+++ resolved
@@ -15,11 +15,7 @@
 	currentRFID      string
 }
 
-<<<<<<< HEAD
-func NewAccessHandler(a *Authenticator, actions DoorActions) *AccessHandler {
-=======
-func NewAccessHandler(a Authenticator) *AccessHandler {
->>>>>>> f78bfffb
+func NewAccessHandler(a Authenticator, actions DoorActions) *AccessHandler {
 	this := new(AccessHandler)
 	this.auth = a
 	this.doorActions = actions
@@ -28,35 +24,6 @@
 
 func (h *AccessHandler) Init(t Terminal) {
 	h.t = t
-<<<<<<< HEAD
-=======
-	h.initGPIO(7)
-	h.initGPIO(8)
-}
-
-func (h *AccessHandler) initGPIO(pin int) {
-	//Initialize the GPIO stuffs
-
-	//Create pin if it doesn't exist
-	f, err := os.OpenFile("/sys/class/gpio/export", os.O_WRONLY, 0444)
-	if err != nil {
-		log.Print("Creating Pin failed - continuing...", pin, err)
-	} else {
-		f.Write([]byte(fmt.Sprintf("%d\n", pin)))
-		f.Close()
-	}
-
-	// Put GPIO in Out mode
-	f, err = os.OpenFile(fmt.Sprintf("/sys/class/gpio/gpio%d/direction", pin), os.O_WRONLY, 0444)
-	if err != nil {
-		log.Print("Error! Could not configure GPIO", err)
-	}
-	f.Write([]byte("out\n"))
-	f.Close()
-
-	h.switchRelay(false, pin)
-
->>>>>>> f78bfffb
 }
 
 func (h *AccessHandler) HandleKeypress(b byte) {
@@ -86,17 +53,6 @@
 	h.checkAccess(rfid)
 }
 
-<<<<<<< HEAD
-=======
-func (h *AccessHandler) Open(t Target) {
-	if t == TargetDownstairs {
-		h.switchRelay(true, 7)
-		time.Sleep(2 * time.Second)
-		h.switchRelay(false, 7)
-	}
-}
-
->>>>>>> f78bfffb
 func (h *AccessHandler) HandleTick() {
 	h.currentRFID = ""
 
